---
title: Gizmo, a Clojure Web and HTTP service framework
layout: default
---

<main class="bs-masthead" id="content" role="main">
  <div class="container">

    <h1>Gizmo</h1>
<<<<<<< HEAD
    <p class="lead">Gizmo is an effortless way to develop Web applications and RESTful servies.</p>
=======
    <p class="lead">Gizmo is a Clojure library that provides a low-effort way to develop Web applications and RESTful web servies.</p>
>>>>>>> ee1e070b

    <p><a class="btn btn-primary btn-lg" href="/articles/getting_started.html">Get Started »</a></p>

    <ul class="bs-masthead-links">
      <li>
        <a href="/articles/guides.html">Read doc guides »</a>
      </li>
      <li>
        <a href='TBA'>Join the mailing list »</a>
      </li>
      <li>
        <a href='https://github.com/clojurewerkz/gizmo'>Contribute »</a>
      </li>
      <li>
        <a href='https://github.com/ifesdjeen/gizmo-cloc'>Example application »</a>
      </li>
      <li>
        <a href='https://clojars.org/clojurewerkz/gizmo'>Current Version: 1.0.0-alpha2</a>
      </li>
    </ul>

  </div>
</main>

<div class="container">
  <div class="row">
    <div class="col-lg-4">
      <h2>Best of Clojure</h2>
      <p>Under the hood, Gizmo relies on the libraries that have been running in production by many people from Clojure community: Ring, Compojure, Enlive, route_one and others.</p>
    </div>
    <div class="col-lg-4">
      <h2>Good Thoughput, Low Latency</h2>
      <p>With parallel widget rendering, independent parts of the page will be prepared in parallel without any effort from your side.</p>
    </div>
    <div class="col-lg-4">
<<<<<<< HEAD
      <h2>Battaries included</h2>
      <p>Gizmo provides you with a great toolchain to jumpstart application development, providing means to simplify routing, templating, serialization, built-in services and more.</p>
=======
      <h2>Batteries included</h2>
      <p>Gizmo provides you with a great toolchain to quickstart application development, providing a ways to simplify routing, templating, serialization, built-in services and more.</p>
>>>>>>> ee1e070b
    </div>
  </div>

  <div class="row">
    <div class="col-lg-4">
      <h2>Compile-time Template Error Detection</h2>
      <p>Gizmo has compile-time detection of issues in markup templates.</p>
    </div>
    <div class="col-lg-4">
      <h2>Conventions-Oriented</h2>
      <p>Gizmo provides you with a set of simple conventions that help you to keep application concerns separated, making it extremely easy to find parts you need to work on.</p>
    </div>
    <div class="col-lg-4">
<<<<<<< HEAD
      <h2>Small Components Working Together</h2>
      <p>Split long-running parts of your application into lightweight cooperative tasks, controllable via minimalistic API.</p>
=======
      <h2>Service-driven</h2>
      <p>Split long-running parts of your application to lightweight cooperative services, controllable via minimalistic API.</p>
>>>>>>> ee1e070b
    </div>
  </div>
</div><|MERGE_RESOLUTION|>--- conflicted
+++ resolved
@@ -7,11 +7,7 @@
   <div class="container">
 
     <h1>Gizmo</h1>
-<<<<<<< HEAD
-    <p class="lead">Gizmo is an effortless way to develop Web applications and RESTful servies.</p>
-=======
-    <p class="lead">Gizmo is a Clojure library that provides a low-effort way to develop Web applications and RESTful web servies.</p>
->>>>>>> ee1e070b
+    <p class="lead">Gizmo is a Clojure library that provides a low-effort way to develop Web applications and RESTful services.</p>
 
     <p><a class="btn btn-primary btn-lg" href="/articles/getting_started.html">Get Started »</a></p>
 
@@ -47,13 +43,8 @@
       <p>With parallel widget rendering, independent parts of the page will be prepared in parallel without any effort from your side.</p>
     </div>
     <div class="col-lg-4">
-<<<<<<< HEAD
-      <h2>Battaries included</h2>
-      <p>Gizmo provides you with a great toolchain to jumpstart application development, providing means to simplify routing, templating, serialization, built-in services and more.</p>
-=======
       <h2>Batteries included</h2>
-      <p>Gizmo provides you with a great toolchain to quickstart application development, providing a ways to simplify routing, templating, serialization, built-in services and more.</p>
->>>>>>> ee1e070b
+      <p>Gizmo provides you with a great toolchain to jumpstart application development, providing a ways to simplify routing, templating, serialization, built-in services and more.</p>
     </div>
   </div>
 
@@ -67,13 +58,8 @@
       <p>Gizmo provides you with a set of simple conventions that help you to keep application concerns separated, making it extremely easy to find parts you need to work on.</p>
     </div>
     <div class="col-lg-4">
-<<<<<<< HEAD
       <h2>Small Components Working Together</h2>
       <p>Split long-running parts of your application into lightweight cooperative tasks, controllable via minimalistic API.</p>
-=======
-      <h2>Service-driven</h2>
-      <p>Split long-running parts of your application to lightweight cooperative services, controllable via minimalistic API.</p>
->>>>>>> ee1e070b
     </div>
   </div>
 </div>